import re
import os
from typing import Optional, Union, List, Dict
from os.path import expandvars
from itertools import chain
from pathlib import Path

from pydantic import (
    BaseModel,
    SecretStr,
    BaseSettings,
    PositiveInt,
    Field,
    validator,
    root_validator,
)


from . import consts

__all__ = [
    "AppConfig",
    "Credential",
    "InventorySpec",
    "OSNameSpec",
    "LinterSpec",
<<<<<<< HEAD
    "VCSSpec",
=======
>>>>>>> 52915fe0
    "GithubSpec",
]

_var_re = re.compile(
    r"\${(?P<bname>[a-z0-9_]+)}" r"|" r"\$(?P<name>[^{][a-z_0-9]+)", flags=re.IGNORECASE
)


class NoExtraBaseModel(BaseModel):
    class Config:
        extra = "forbid"


class EnvExpand(str):
    """
    When a string value contains a reference to an environment variable, use
    this type to expand the contents of the variable using os.path.expandvars.

    For example like:
        password = "$MY_PASSWORD"
        foo_password = "${MY_PASSWORD}_foo"

    will be expanded, given MY_PASSWORD is set to 'boo!' in the environment:
        password -> "boo!"
        foo_password -> "boo!_foo"
    """

    @classmethod
    def __get_validators__(cls):
        yield cls.validate

    @classmethod
    def validate(cls, v):
        if found_vars := list(filter(len, chain.from_iterable(_var_re.findall(v)))):
            for var in found_vars:
                if not os.getenv(var):
                    raise ValueError(f'Environment variable "{var}" missing.')
            return expandvars(v)

        return v


class EnvSecretStr(EnvExpand, SecretStr):
    @classmethod
    def validate(cls, v):
        return SecretStr.validate(EnvExpand.validate(v))


class Credential(NoExtraBaseModel):
    username: EnvExpand
    password: EnvSecretStr


class DefaultCredential(NoExtraBaseModel, BaseSettings):
    username: EnvExpand = Field(..., env="NETCFGBU_DEFAULT_USERNAME")
    password: EnvSecretStr = Field(..., env="NETCFGBU_DEFAULT_PASSWORD")


class Defaults(NoExtraBaseModel, BaseSettings):
    configs_dir: Optional[EnvExpand] = Field(..., env=("NETCFGBU_CONFIGSDIR", "PWD"))
    inventory: Optional[EnvExpand] = Field(..., env="NETCFGBU_INVENTORY")
    credentials: DefaultCredential

    @validator("configs_dir")
    def _configs_dir(cls, value):  # noqa
        return Path(value).absolute()


class GithubSpec(NoExtraBaseModel):
    name: Optional[str]
    repo: str
    email: Optional[str]
    username: Optional[EnvExpand]
    password: Optional[EnvExpand]
    token: Optional[EnvSecretStr]
    deploy_key: Optional[EnvExpand]
    deploy_passphrase: Optional[EnvSecretStr]

    @validator("repo")
    def validate_repo(cls, repo):  # noqa
        expected = ("https:", "git@")
        if not repo.startswith(expected):
            raise RuntimeError(
                f"Bad repo URL [{repo}]: expected to start with {expected}."
            )
        return repo


class GithubSpec(NoExtraBaseModel):
    # github: Optional[str]
    repo: str
    email: Optional[str]
    username: Optional[EnvExpand]
    password: Optional[EnvExpand]
    token: Optional[EnvSecretStr]

    @validator("repo")
    def validate_repo(cls, repo):
        expected = ("https:", "git@")
        if not repo.startswith(expected):
            raise RuntimeError(
                f"Bad repo URL [{repo}]: expected to start with {expected}."
            )
        return repo


# TODO: only github is supported (for now)
VCSSpec = GithubSpec


class OSNameSpec(NoExtraBaseModel):
    credentials: Optional[List[Credential]]
    pre_get_config: Optional[Union[str, List[str]]]
    get_config: Optional[str]
    connection: Optional[str]
    linter: Optional[str]
    timeout: PositiveInt = Field(consts.DEFAULT_GETCONFIG_TIMEOUT)
    ssh_configs: Optional[Dict]


class LinterSpec(NoExtraBaseModel):
    config_starts_after: Optional[str]
    config_ends_at: Optional[str]


class InventorySpec(NoExtraBaseModel):
    name: Optional[str]
    script: EnvExpand

    @validator("script")
    def validate_script(cls, script_exec):  # noqa
        script_bin, *script_vargs = script_exec.split()
        if not os.path.isfile(script_bin):
            raise ValueError(f"File not found: {script_bin}")

        if not os.access(script_bin, os.X_OK):
            raise ValueError(f"{script_bin} is not executable")

        return script_exec


class AppConfig(NoExtraBaseModel):
    defaults: Defaults
    credentials: Optional[List[Credential]]
    linters: Optional[Dict[str, LinterSpec]]
    os_name: Optional[Dict[str, OSNameSpec]]
    inventory: Optional[List[InventorySpec]]
    logging: Optional[Dict]
    ssh_configs: Optional[Dict]
<<<<<<< HEAD
    vcs: List[VCSSpec]
=======
    github: Optional[List[GithubSpec]]

    @validator("os_name")
    def _linters(cls, v, values):  # noqa
        for os_name, os_spec in v.items():
            if os_spec.linter and os_spec.linter not in values["linters"]:
                raise ValueError(
                    f'OS spec "{os_name}" using undefined linter "{os_spec.linter}"'
                )
>>>>>>> 52915fe0
<|MERGE_RESOLUTION|>--- conflicted
+++ resolved
@@ -12,7 +12,6 @@
     PositiveInt,
     Field,
     validator,
-    root_validator,
 )
 
 
@@ -24,10 +23,6 @@
     "InventorySpec",
     "OSNameSpec",
     "LinterSpec",
-<<<<<<< HEAD
-    "VCSSpec",
-=======
->>>>>>> 52915fe0
     "GithubSpec",
 ]
 
@@ -116,28 +111,6 @@
         return repo
 
 
-class GithubSpec(NoExtraBaseModel):
-    # github: Optional[str]
-    repo: str
-    email: Optional[str]
-    username: Optional[EnvExpand]
-    password: Optional[EnvExpand]
-    token: Optional[EnvSecretStr]
-
-    @validator("repo")
-    def validate_repo(cls, repo):
-        expected = ("https:", "git@")
-        if not repo.startswith(expected):
-            raise RuntimeError(
-                f"Bad repo URL [{repo}]: expected to start with {expected}."
-            )
-        return repo
-
-
-# TODO: only github is supported (for now)
-VCSSpec = GithubSpec
-
-
 class OSNameSpec(NoExtraBaseModel):
     credentials: Optional[List[Credential]]
     pre_get_config: Optional[Union[str, List[str]]]
@@ -177,9 +150,6 @@
     inventory: Optional[List[InventorySpec]]
     logging: Optional[Dict]
     ssh_configs: Optional[Dict]
-<<<<<<< HEAD
-    vcs: List[VCSSpec]
-=======
     github: Optional[List[GithubSpec]]
 
     @validator("os_name")
@@ -188,5 +158,4 @@
             if os_spec.linter and os_spec.linter not in values["linters"]:
                 raise ValueError(
                     f'OS spec "{os_name}" using undefined linter "{os_spec.linter}"'
-                )
->>>>>>> 52915fe0
+                )