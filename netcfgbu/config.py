# -----------------------------------------------------------------------------
# System Imports
# -----------------------------------------------------------------------------

from pathlib import Path

# -----------------------------------------------------------------------------
# Public Imports
# -----------------------------------------------------------------------------

import toml

# -----------------------------------------------------------------------------
# Private Imports
# -----------------------------------------------------------------------------

from .logger import setup_logging
from .config_model import AppConfig

__all__ = ["load"]


def validation_errors(filepath, errors):
    SP_4 = " " * 4
    as_human = ["Configuration errors", f"{SP_4}File:[{filepath}]"]

    for _err in errors:
        loc_str = ".".join(map(str, _err["loc"]))
        as_human.append(f"{SP_4}Section: [{loc_str}]: {_err['msg']}")

    return "\n".join(as_human)


def load(*, filepath=None, fileio=None) -> AppConfig:

    if filepath:
        app_cfg_file = Path(filepath)
        fileio = app_cfg_file.open()

    app_cfg = toml.load(fileio)

    setup_logging(app_cfg)

    app_defaults = app_cfg.get("defaults")
    if not app_defaults:
        app_cfg["defaults"] = dict(credentials={})

    try:
        cfg_obj = AppConfig.parse_obj(app_cfg)
    except ValueError as exc:
        raise RuntimeError(validation_errors(filepath=fileio.name, errors=exc.errors()))

<<<<<<< HEAD
    configs_dir = Path(cfg_obj.defaults.configs_dir).absolute()
=======
    configs_dir: Path = cfg_obj.defaults.configs_dir
>>>>>>> 52915fe0
    if not configs_dir.is_dir():
        configs_dir.mkdir()

    return cfg_obj<|MERGE_RESOLUTION|>--- conflicted
+++ resolved
@@ -16,17 +16,18 @@
 
 from .logger import setup_logging
 from .config_model import AppConfig
+from pydantic import ValidationError
 
 __all__ = ["load"]
 
 
 def validation_errors(filepath, errors):
-    SP_4 = " " * 4
-    as_human = ["Configuration errors", f"{SP_4}File:[{filepath}]"]
+    sp_4 = " " * 4
+    as_human = ["Configuration errors", f"{sp_4}File:[{filepath}]"]
 
     for _err in errors:
         loc_str = ".".join(map(str, _err["loc"]))
-        as_human.append(f"{SP_4}Section: [{loc_str}]: {_err['msg']}")
+        as_human.append(f"{sp_4}Section: [{loc_str}]: {_err['msg']}")
 
     return "\n".join(as_human)
 
@@ -47,14 +48,10 @@
 
     try:
         cfg_obj = AppConfig.parse_obj(app_cfg)
-    except ValueError as exc:
+    except ValidationError as exc:
         raise RuntimeError(validation_errors(filepath=fileio.name, errors=exc.errors()))
 
-<<<<<<< HEAD
-    configs_dir = Path(cfg_obj.defaults.configs_dir).absolute()
-=======
     configs_dir: Path = cfg_obj.defaults.configs_dir
->>>>>>> 52915fe0
     if not configs_dir.is_dir():
         configs_dir.mkdir()
 
