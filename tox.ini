[tox]
envlist = py38,lint,test

[testenv]
envdir={toxworkdir}/.env
recreate = false
deps = -rrequirements-develop.txt

passenv =
    PWD
    HOME

commands =
    lint: flake8
    lint: black .
    lint: pre-commit run --all-files
    lint: interrogate -c pyproject.toml
    test: pytest

<<<<<<< HEAD
[testenv:pytest]
changedir = tests
=======
>>>>>>> 9fdcf0b0

[flake8]
ignore = E501,E203,W503


[pytest]
testpaths = tests
addopts =
    -v
    --basetemp=.pytest_tmpdir
    --tb=short
    --cov=netcfgbu
    --cov-append
    --cov-report=html
    --cov-report=term
    -p no:warnings<|MERGE_RESOLUTION|>--- conflicted
+++ resolved
@@ -17,12 +17,6 @@
     lint: interrogate -c pyproject.toml
     test: pytest
 
-<<<<<<< HEAD
-[testenv:pytest]
-changedir = tests
-=======
->>>>>>> 9fdcf0b0
-
 [flake8]
 ignore = E501,E203,W503
 
